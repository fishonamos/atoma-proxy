--- conflicted
+++ resolved
@@ -50,11 +50,7 @@
 
 #[derive(OpenApi)]
 #[openapi(
-<<<<<<< HEAD
-    paths(chat_completions_create),
-=======
     paths(chat_completions_handler),
->>>>>>> 0553e738
     components(schemas(
         ChatCompletionRequest,
         ChatCompletionMessage,
@@ -120,8 +116,6 @@
         error!("Missing or invalid 'stream' field");
         StatusCode::BAD_REQUEST
     })?;
-<<<<<<< HEAD
-=======
 
     if is_streaming {
         handle_streaming_response(
@@ -276,7 +270,6 @@
         error!("Missing or invalid 'stream' field");
         StatusCode::BAD_REQUEST
     })?;
->>>>>>> 0553e738
 
     if is_streaming {
         handle_streaming_response(

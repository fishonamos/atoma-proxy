use atoma_state::types::AtomaAtomaStateManagerEvent;
use atoma_utils::{constants, encryption::encrypt_plaintext};
use auth::{authenticate_and_process, ProcessedRequest};
use axum::{
    body::Body,
    extract::{Request, State},
    http::{request::Parts, HeaderMap, HeaderValue},
    middleware::Next,
    response::Response,
};
use base64::engine::{general_purpose::STANDARD, Engine};
use reqwest::header::CONTENT_LENGTH;
use reqwest::StatusCode;
use serde_json::Value;
use tracing::{error, instrument};
use x25519_dalek::PublicKey;

use super::{
    handlers::{
        chat_completions::{
            RequestModelChatCompletions, CHAT_COMPLETIONS_PATH, CONFIDENTIAL_CHAT_COMPLETIONS_PATH,
        },
        embeddings::{RequestModelEmbeddings, CONFIDENTIAL_EMBEDDINGS_PATH, EMBEDDINGS_PATH},
        image_generations::{
            RequestModelImageGenerations, CONFIDENTIAL_IMAGE_GENERATIONS_PATH,
            IMAGE_GENERATIONS_PATH,
        },
        request_model::RequestModel,
    },
    http_server::ProxyState,
};

/// Maximum size of the body in bytes.
/// This is to prevent DoS attacks by limiting the size of the request body.
const MAX_BODY_SIZE: usize = 1024 * 1024; // 1MB

/// Size of the salt in bytes used for encryption.
/// A 16-byte (128-bit) salt provides sufficient randomness
/// for cryptographic operations.
const SALT_SIZE: usize = 16;

/// Size of the x25519 public key in bytes.
const X25519_PUBLIC_KEY_SIZE: usize = 32;

/// Metadata containing encryption details for secure node communication.
///
/// This struct holds the cryptographic parameters needed for encrypted communication
/// with inference nodes, specifically the public key for asymmetric encryption and
/// the nonce for symmetric encryption.
///
/// # Security Considerations
///
/// - The public key is used in X25519 key exchange to establish a shared secret
/// - The nonce should be unique for each encryption operation
/// - Both values are Base64-encoded for safe transmission in HTTP headers
pub struct NodeEncryptionMetadata {
    /// Base64-encoded X25519 public key used for key exchange
    pub ciphertext: Vec<u8>,
    /// Base64-encoded random nonce used for AES-GCM encryption
    pub nonce: [u8; constants::NONCE_SIZE],
}

/// Metadata extension for tracking request-specific information about the selected inference node.
///
/// This extension is attached to requests during authentication middleware processing
/// and contains essential information about the node that will process the request.
#[derive(Clone, Debug, Default)]
pub struct RequestMetadataExtension {
    /// The public address/endpoint of the selected inference node.
    /// This is typically a URL where the request will be forwarded to.
    pub node_address: String,

    /// Unique identifier for the selected node in the system.
    /// This ID is used to track and manage node-specific operations and state.
    pub node_id: i64,

    /// Estimated compute units required for this request.
    /// This represents the total computational resources needed for both input and output processing.
    pub num_compute_units: u64,

    /// Selected stack small id for this request.
    pub selected_stack_small_id: i64,

    /// The endpoint path for this request.
    pub endpoint: String,

    /// Optional salt used for encrypting this this request.
    pub salt: Option<[u8; SALT_SIZE]>,

    /// Optional node x25519 public key used for encrypting this this request.
    pub node_x25519_public_key: Option<PublicKey>,

    /// Model name
    pub model_name: String,
}

impl RequestMetadataExtension {
    /// Adds a salt value to the request metadata.
    ///
    /// This method is used in confidential computing scenarios to attach
    /// a cryptographic salt that will be used for request encryption.
    ///
    /// # Arguments
    ///
    /// * `salt` - A 16-byte array containing the random salt value
    ///
    /// # Returns
    ///
    /// Returns self with the salt field populated, enabling method chaining
    ///
    /// # Example
    ///
    /// ```
    /// let metadata = RequestMetadataExtension {
    ///     // ... other fields ...
    /// }.with_salt([0u8; 16]);
    /// ```
    pub fn with_salt(mut self, salt: [u8; SALT_SIZE]) -> Self {
        self.salt = Some(salt);
        self
    }

    /// Adds an X25519 public key to the request metadata.
    ///
    /// This method is used in confidential computing scenarios to attach
    /// the node's public key that will be used for establishing secure
    /// end-to-end encrypted communication.
    ///
    /// # Arguments
    ///
    /// * `node_x25519_public_key` - A 32-byte array containing the node's X25519 public key
    ///
    /// # Returns
    ///
    /// Returns self with the public key field populated, enabling method chaining
    ///
    /// # Example
    ///
    /// ```
    /// let metadata = RequestMetadataExtension {
    ///     // ... other fields ...
    /// }.with_node_x25519_public_key([0u8; 32]);
    /// ```
    pub fn with_node_x25519_public_key(mut self, node_x25519_public_key: PublicKey) -> Self {
        self.node_x25519_public_key = Some(node_x25519_public_key);
        self
    }
}

/// Middleware that handles request authentication, node selection, and request processing setup.
///
/// This middleware performs several key functions:
/// 1. Authenticates incoming requests using bearer token authentication
/// 2. Parses and validates the request body based on the endpoint type (chat, embeddings, or image generation)
/// 3. Selects an appropriate inference node to handle the request
/// 4. Sets up necessary headers and metadata for request forwarding
/// 5. Handles confidential computing setup when required
///
/// # Arguments
/// * `state` - Server state containing authentication, node management, and other shared resources
/// * `req` - Incoming HTTP request
/// * `next` - Next middleware in the chain
///
/// # Returns
/// Returns the processed response from downstream handlers, or an appropriate error status code.
///
/// # Request Flow
/// 1. Extracts and validates request body (limited to 1MB)
/// 2. Determines endpoint type and creates appropriate request model
/// 3. Authenticates request and processes initial setup via `authenticate_and_process`
/// 4. Sets required headers for node communication:
///    - `X-Signature`: Authentication signature
///    - `X-Stack-Small-Id`: Selected stack identifier
///    - `Content-Length`: Updated body length
///    - `X-Tx-Digest`: Transaction digest (if new stack created)
/// 5. For confidential endpoints, adds X25519 public key information
///
/// # Errors
/// Returns various status codes for different failure scenarios:
/// * `BAD_REQUEST` (400):
///   - Body exceeds size limit
///   - Invalid JSON format
///   - Invalid request model
///   - Header conversion failures
/// * `UNAUTHORIZED` (401):
///   - Authentication failure
/// * `NOT_FOUND` (404):
///   - Invalid endpoint
///   - No X25519 public key found for node
/// * `INTERNAL_SERVER_ERROR` (500):
///   - State manager communication failures
///   - Public key retrieval failures
///
/// # Security Considerations
/// - Implements bearer token authentication
/// - Enforces 1MB maximum body size
/// - Supports confidential computing paths with X25519 key exchange
/// - Sanitizes headers before forwarding
///
/// # Example
/// ```no_run
/// let app = Router::new()
///     .route("/", get(handler))
///     .layer(middleware::from_fn(authenticate_middleware));
/// ```
#[instrument(
    level = "info",
    skip_all,
    fields(endpoint = %req.uri().path())
)]
pub async fn authenticate_middleware(
    state: State<ProxyState>,
    req: Request<Body>,
    next: Next,
) -> Result<Response, StatusCode> {
    let (mut req_parts, body) = req.into_parts();
    let body_bytes = axum::body::to_bytes(body, MAX_BODY_SIZE)
        .await
        .map_err(|_| {
            error!("Failed to convert body to bytes");
            StatusCode::BAD_REQUEST
        })?;
    let body_json: Value = serde_json::from_slice(&body_bytes).map_err(|_| {
        error!("Failed to parse body as JSON");
        StatusCode::BAD_REQUEST
    })?;
    let endpoint = req_parts.uri.path().to_string();
    let ProcessedRequest {
        node_address,
        node_id,
        signature,
        stack_small_id,
        mut headers,
        num_compute_units,
        tx_digest,
    } = utils::process_request(&state, &endpoint, &body_json, &mut req_parts).await?;
    let stack_small_id_header =
        HeaderValue::from_str(&stack_small_id.to_string()).map_err(|e| {
            error!("Failed to convert stack small id to header value: {}", e);
            StatusCode::BAD_REQUEST
        })?;
    let signature_header = HeaderValue::from_str(&signature).map_err(|e| {
        error!("Failed to convert signature to header value: {}", e);
        StatusCode::BAD_REQUEST
    })?;
    let content_length_header = HeaderValue::from_str(&body_json.to_string().len().to_string())
        .map_err(|e| {
            error!("Failed to convert content length to header value: {}", e);
            StatusCode::BAD_REQUEST
        })?;
    headers.insert(constants::SIGNATURE, signature_header);
    headers.insert(constants::STACK_SMALL_ID, stack_small_id_header);
    headers.insert(CONTENT_LENGTH, content_length_header);
    if let Some(tx_digest) = tx_digest {
        let tx_digest_header = HeaderValue::from_str(&tx_digest.base58_encode()).map_err(|e| {
            error!("Failed to convert tx digest to header value: {}", e);
            StatusCode::BAD_REQUEST
        })?;
        headers.insert(constants::TX_DIGEST, tx_digest_header);
    }
    let request_model = body_json
        .get("model")
        .and_then(|m| m.as_str())
        .ok_or(StatusCode::BAD_REQUEST)?;
    req_parts.extensions.insert(RequestMetadataExtension {
        node_address,
        node_id,
        num_compute_units,
        selected_stack_small_id: stack_small_id,
        endpoint: endpoint.clone(),
        model_name: request_model.to_string(),
        ..Default::default()
    });
    utils::handle_confidential_compute_content(state, &mut headers, &endpoint, node_id).await?;
    // update headers
    req_parts.headers = headers;
    let req = Request::from_parts(req_parts, Body::from(body_bytes));
    Ok(next.run(req).await)
}

/// Middleware that handles confidential computing by encrypting request bodies using X25519 key exchange.
///
/// This middleware performs the following steps:
/// 1. Extracts the client's X25519 public key from the request headers
/// 2. Generates random salt and nonce values
/// 3. Computes a shared secret using the client's public key and server's private key
/// 4. Encrypts the request body using AES-GCM with the shared secret
/// 5. Adds encryption-related headers to the request
///
/// # Arguments
/// * `state` - Server state containing cryptographic keys
/// * `req` - Incoming HTTP request
/// * `next` - Next middleware in the chain
///
/// # Returns
/// Returns the processed response from downstream handlers, or a `BAD_REQUEST` status
/// if any cryptographic operations fail.
///
/// # Security Considerations
/// - Maximum body size is limited to 1MB to prevent DoS attacks
/// - Uses 128-bit salt and 96-bit nonce for AES-GCM encryption
/// - Implements X25519 key exchange for perfect forward secrecy
///
/// # Headers
/// ## Required Input Headers
/// - `X-Node-X25519-PublicKey`: Client's base64-encoded X25519 public key
///
/// ## Added Headers
/// - `X-Nonce`: Base64-encoded encryption nonce
/// - `X-Salt`: Base64-encoded salt
/// - `X-Node-X25519-PublicKey`: Server's base64-encoded X25519 public key
///
/// # Errors
/// Returns `StatusCode::BAD_REQUEST` (400) if:
/// - Required headers are missing or malformed
/// - Request body exceeds maximum size
/// - Any cryptographic operations fail
#[instrument(
    level = "info",
    skip_all,
    fields(endpoint = %req.uri().path())
)]
pub async fn confidential_compute_middleware(
    state: State<ProxyState>,
    req: Request<Body>,
    next: Next,
) -> Result<Response, StatusCode> {
    let (mut req_parts, body) = req.into_parts();
    let body_bytes = axum::body::to_bytes(body, MAX_BODY_SIZE)
        .await
        .map_err(|_| {
            error!("Failed to convert body to bytes");
            StatusCode::BAD_REQUEST
        })?;
    let body_json: Value = serde_json::from_slice(&body_bytes).map_err(|e| {
        error!("Failed to parse body as JSON: {}", e);
        StatusCode::BAD_REQUEST
    })?;
    let is_streaming = body_json
        .get("stream")
        .and_then(|v| v.as_bool())
        .unwrap_or(false);
    let x25519_public_key_header = req_parts
        .headers
        .get(constants::NODE_X25519_PUBLIC_KEY)
        .ok_or_else(|| {
            error!("Missing x25519-public-key header");
            StatusCode::BAD_REQUEST
        })?;
    let x25519_public_key_str = x25519_public_key_header.to_str().map_err(|_| {
        error!("Invalid x25519-public-key header");
        StatusCode::BAD_REQUEST
    })?;
    let x25519_public_key_bytes: [u8; X25519_PUBLIC_KEY_SIZE] = STANDARD
        .decode(x25519_public_key_str)
        .map_err(|_| {
            error!("Invalid x25519-public-key header");
            StatusCode::BAD_REQUEST
        })?
        .try_into()
        .map_err(|_| {
            error!("Invalid x25519-public-key header");
            StatusCode::BAD_REQUEST
        })?;
    let x25519_public_key = PublicKey::from(x25519_public_key_bytes);
    let salt = rand::random::<[u8; SALT_SIZE]>();
    let shared_secret = state.compute_shared_secret(&x25519_public_key);

    let (encrypted_plaintext, nonce) = encrypt_plaintext(&body_bytes, &shared_secret, &salt, None)
        .map_err(|_| {
            error!("Failed to encrypt plaintext");
            StatusCode::BAD_REQUEST
        })?;
    let nonce_str = STANDARD.encode(nonce);
    let salt_str = STANDARD.encode(salt);
    let nonce_header = HeaderValue::from_str(&nonce_str).map_err(|e| {
        error!("Invalid nonce header: {}", e);
        StatusCode::BAD_REQUEST
    })?;
    let salt_header = HeaderValue::from_str(&salt_str).map_err(|e| {
        error!("Invalid salt header: {}", e);
        StatusCode::BAD_REQUEST
    })?;
    req_parts.headers.insert(constants::NONCE, nonce_header);
    req_parts.headers.insert(constants::SALT, salt_header);
    let proxy_x25519_public_key_header =
        HeaderValue::from_str(&STANDARD.encode(state.public_key().as_bytes())).map_err(|e| {
            error!("Invalid proxy x25519-public-key header: {}", e);
            StatusCode::BAD_REQUEST
        })?;
    req_parts.headers.insert(
        constants::PROXY_X25519_PUBLIC_KEY,
        proxy_x25519_public_key_header,
    );
    let body_json = serde_json::json!({
        "ciphertext": encrypted_plaintext,
        "stream": is_streaming,
    });
    let content_length_header = HeaderValue::from_str(&body_json.to_string().len().to_string())
        .map_err(|e| {
            error!("Failed to convert content length to header value: {}", e);
            StatusCode::BAD_REQUEST
        })?;
    req_parts
        .headers
        .insert(CONTENT_LENGTH, content_length_header);
    let request_metadata = req_parts
        .extensions
        .get::<RequestMetadataExtension>()
        .cloned()
        .unwrap_or_default()
        .with_salt(salt)
        .with_node_x25519_public_key(x25519_public_key);
    req_parts.extensions.insert(request_metadata);
    let req = Request::from_parts(req_parts, Body::from(body_json.to_string()));
    Ok(next.run(req).await)
}

pub(crate) mod auth {
    use std::sync::Arc;

    use atoma_state::{timestamp_to_datetime_or_now, types::AtomaAtomaStateManagerEvent};
    use axum::http::HeaderMap;
    use flume::Sender;
    use reqwest::{header::AUTHORIZATION, StatusCode};
    use serde_json::Value;
    use sui_sdk::types::digests::TransactionDigest;
    use tokio::sync::{oneshot, RwLock};
    use tracing::{error, instrument};

    use crate::{
        server::{handlers::request_model::RequestModel, http_server::ProxyState},
        sui::{StackEntryResponse, Sui},
    };

    /// Represents the processed and validated request data after authentication and initial processing.
    ///
    /// This struct contains all the necessary information needed to forward a request to an inference node,
    /// including authentication details, routing information, and request metadata.
    #[derive(Debug)]
    pub(crate) struct ProcessedRequest {
        /// The public address of the selected inference node
        pub node_address: String,
        /// The unique identifier for the selected node
        pub node_id: i64,
        /// The authentication signature for the request
        pub signature: String,
        /// The unique identifier for the selected stack
        pub stack_small_id: i64,
        /// HTTP headers to be forwarded with the request, excluding sensitive authentication headers
        pub headers: HeaderMap,
        /// The estimated number of compute units for this request (input + output)
        pub num_compute_units: u64,
        /// Optional transaction digest from stack entry creation, if a new stack was acquired
        pub tx_digest: Option<TransactionDigest>,
    }

    /// Authenticates the request and processes initial steps up to signature creation.
    ///
    /// # Arguments
    ///
    /// * `state` - The proxy state containing password, models, and other shared state
    /// * `headers` - Request headers containing authorization
    /// * `payload` - Request payload containing model and token information
    ///
    /// # Returns
    ///
    /// Returns a `ProcessedRequest` containing:
    /// - `node_address`: Public address of the selected inference node
    /// - `node_id`: Unique identifier for the selected node
    /// - `signature`: Sui signature for request authentication
    /// - `stack_small_id`: Identifier for the selected processing stack
    /// - `headers`: Sanitized headers for forwarding (auth headers removed)
    /// - `total_tokens`: Estimated total token usage
    /// - `tx_digest`: Optional transaction digest if a new stack was created
    ///
    /// # Errors
    ///
    /// Returns `StatusCode` error in the following cases:
    /// - `UNAUTHORIZED`: Invalid or missing authentication
    /// - `BAD_REQUEST`: Invalid payload format or unsupported model
    /// - `NOT_FOUND`: No available node address found
    /// - `INTERNAL_SERVER_ERROR`: Various internal processing failures
    #[instrument(level = "info", skip_all)]
    pub(crate) async fn authenticate_and_process(
        request_model: impl RequestModel,
        state: &ProxyState,
        headers: HeaderMap,
        payload: &Value,
        is_confidential: bool,
    ) -> Result<ProcessedRequest, StatusCode> {
        // Authenticate
        let user_id = check_auth(&state.state_manager_sender, &headers).await?;

        // Estimate compute units and the request model
        let model = request_model.get_model()?;
        let total_compute_units = request_model.get_compute_units_estimate(state)?;

        // Get node selection
        let SelectedNodeMetadata {
            stack_small_id: selected_stack_small_id,
            selected_node_id,
            tx_digest,
        } = get_selected_node(
            &model,
            &state.state_manager_sender,
            &state.sui,
            total_compute_units,
<<<<<<< HEAD
            is_confidential,
=======
            user_id,
>>>>>>> f23c77a8
        )
        .await?;

        // Get node address
        let (result_sender, result_receiver) = oneshot::channel();
        state
            .state_manager_sender
            .send(AtomaAtomaStateManagerEvent::GetNodePublicAddress {
                node_small_id: selected_node_id,
                result_sender,
            })
            .map_err(|err| {
                error!("Failed to send GetNodePublicAddress event: {:?}", err);
                StatusCode::INTERNAL_SERVER_ERROR
            })?;

        let node_address = result_receiver
            .await
            .map_err(|err| {
                error!("Failed to receive GetNodePublicAddress result: {:?}", err);
                StatusCode::INTERNAL_SERVER_ERROR
            })?
            .map_err(|err| {
                error!("Failed to get GetNodePublicAddress result: {:?}", err);
                StatusCode::INTERNAL_SERVER_ERROR
            })?
            .ok_or_else(|| {
                error!("No node address found for node {}", selected_node_id);
                StatusCode::NOT_FOUND
            })?;

        // Get signature
        let signature = state
            .sui
            .write()
            .await
            .get_sui_signature(payload)
            .map_err(|err| {
                error!("Failed to get Sui signature: {:?}", err);
                StatusCode::INTERNAL_SERVER_ERROR
            })?;

        // Prepare headers
        let mut headers = headers;
        headers.remove(AUTHORIZATION);

        Ok(ProcessedRequest {
            node_address,
            node_id: selected_node_id,
            signature,
            stack_small_id: selected_stack_small_id,
            headers,
            num_compute_units: total_compute_units,
            tx_digest,
        })
    }

    /// Checks the authentication of the request.
    ///
    /// This function checks the authentication of the request by comparing the
    /// provided password with the `Authorization` header in the request.
    ///
    /// # Arguments
    ///
    /// * `password`: The password to check against.
    /// * `headers`: The headers of the request.
    ///
    /// # Returns
    ///
    /// Returns `true` if the authentication is successful, `false` otherwise.
    ///
    /// # Errors
    ///
    /// Returns a `StatusCode` error if there is an internal server error.
    ///
    /// # Example
    ///
    /// ```no_run
    /// let is_authenticated = check_auth(
    ///     &state_manager_sender,
    ///     &headers
    /// ).await?;
    /// println!("Token is : {}", is_authenticated?"Valid":"Invalid");
    /// ```
    #[instrument(level = "info", skip_all)]
    async fn check_auth(
        state_manager_sender: &Sender<AtomaAtomaStateManagerEvent>,
        headers: &HeaderMap,
    ) -> Result<i64, StatusCode> {
        if let Some(auth) = headers.get("Authorization") {
            if let Ok(auth) = auth.to_str() {
                if let Some(token) = auth.strip_prefix("Bearer ") {
                    let (sender, receiver) = oneshot::channel();
                    state_manager_sender
                        .send(AtomaAtomaStateManagerEvent::IsApiTokenValid {
                            api_token: token.to_string(),
                            result_sender: sender,
                        })
                        .map_err(|err| {
                            error!("Failed to send IsApiTokenValid event: {:?}", err);
                            StatusCode::INTERNAL_SERVER_ERROR
                        })?;
                    return receiver
                        .await
                        .map_err(|err| {
                            error!("Failed to receive IsApiTokenValid result: {:?}", err);
                            StatusCode::INTERNAL_SERVER_ERROR
                        })?
                        .map_err(|err| {
                            error!("Failed to get IsApiTokenValid result: {:?}", err);
                            StatusCode::INTERNAL_SERVER_ERROR
                        });
                }
            }
        }
        error!("Invalid or missing password for request");
        Err(StatusCode::UNAUTHORIZED)
    }

    /// Metadata returned when selecting a node for processing a model request
    #[derive(Debug)]
    pub struct SelectedNodeMetadata {
        /// The small ID of the stack
        pub stack_small_id: i64,
        /// The small ID of the selected node
        pub selected_node_id: i64,
        /// The transaction digest of the stack entry creation transaction
        pub tx_digest: Option<TransactionDigest>,
    }

    /// Selects a node for processing a model request by either finding an existing stack or acquiring a new one.
    ///
    /// This function follows a two-step process:
    /// 1. First, it attempts to find existing stacks that can handle the requested model and compute units
    /// 2. If no suitable stacks exist, it acquires a new stack entry by:
    ///    - Finding available tasks for the model
    ///    - Creating a new stack entry with predefined compute units and price
    ///    - Registering the new stack with the state manager
    ///
    /// # Arguments
    ///
    /// * `model` - The name/identifier of the AI model being requested
    /// * `state_manager_sender` - Channel for sending events to the state manager
    /// * `sui` - Reference to the Sui interface for blockchain operations
    /// * `total_tokens` - The total number of compute units (tokens) needed for the request
    ///
    /// # Returns
    ///
    /// Returns a `SelectedNodeMetadata` containing:
    /// * `stack_small_id` - The identifier for the selected/created stack
    /// * `selected_node_id` - The identifier for the node that will process the request
    /// * `tx_digest` - Optional transaction digest if a new stack was created
    ///
    /// # Errors
    ///
    /// Returns a `StatusCode` error in the following cases:
    /// * `INTERNAL_SERVER_ERROR` - Communication errors with state manager or Sui interface
    /// * `NOT_FOUND` - No tasks available for the requested model
    /// * `BAD_REQUEST` - Requested compute units exceed the maximum allowed limit
    ///
    /// # Example
    ///
    /// ```no_run
    /// let metadata = get_selected_node(
    ///     "gpt-4",
    ///     &state_manager_sender,
    ///     &sui,
    ///     1000
    /// ).await?;
    /// println!("Selected stack ID: {}", metadata.stack_small_id);
    /// ```
    #[instrument(level = "info", skip_all, fields(%model))]
    async fn get_selected_node(
        model: &str,
        state_manager_sender: &Sender<AtomaAtomaStateManagerEvent>,
        sui: &Arc<RwLock<Sui>>,
        total_tokens: u64,
        user_id: i64,
<<<<<<< HEAD
        is_confidential: bool,
=======
>>>>>>> f23c77a8
    ) -> Result<SelectedNodeMetadata, StatusCode> {
        let (result_sender, result_receiver) = oneshot::channel();

        state_manager_sender
            .send(AtomaAtomaStateManagerEvent::GetStacksForModel {
                model: model.to_string(),
                free_compute_units: total_tokens as i64,
<<<<<<< HEAD
                user_id,
                is_confidential,
=======
                owner: sui
                    .write()
                    .await
                    .get_wallet_address()
                    .map_err(|e| {
                        error!("Failed to get wallet address: {:?}", e);
                        StatusCode::INTERNAL_SERVER_ERROR
                    })?
                    .to_string(),
                user_id,
>>>>>>> f23c77a8
                result_sender,
            })
            .map_err(|err| {
                error!("Failed to send GetStacksForModel event: {:?}", err);
                StatusCode::INTERNAL_SERVER_ERROR
            })?;

        let stacks = result_receiver
            .await
            .map_err(|err| {
                error!("Failed to receive GetStacksForModel result: {:?}", err);
                StatusCode::INTERNAL_SERVER_ERROR
            })?
            .map_err(|err| {
                error!("Failed to get GetStacksForModel result: {:?}", err);
                StatusCode::INTERNAL_SERVER_ERROR
            })?;

        if stacks.is_empty() {
            let (result_sender, result_receiver) = oneshot::channel();
            state_manager_sender
                .send(AtomaAtomaStateManagerEvent::GetCheapestNodeForModel {
                    model: model.to_string(),
                    result_sender,
                })
                .map_err(|err| {
                    error!("Failed to send GetTasksForModel event: {:?}", err);
                    StatusCode::INTERNAL_SERVER_ERROR
                })?;
            let node = result_receiver
                .await
                .map_err(|err| {
                    error!("Failed to receive GetTasksForModel result: {:?}", err);
                    StatusCode::INTERNAL_SERVER_ERROR
                })?
                .map_err(|err| {
                    error!("Failed to get GetTasksForModel result: {:?}", err);
                    StatusCode::INTERNAL_SERVER_ERROR
                })?;
            let node: atoma_state::types::CheapestNode = match node {
                Some(node) => node,
                None => {
                    error!("No tasks found for model {}", model);
                    return Err(StatusCode::NOT_FOUND);
                }
            };
            let StackEntryResponse {
                transaction_digest: tx_digest,
                stack_created_event: event,
                timestamp_ms,
            } = sui
                .write()
                .await
                .acquire_new_stack_entry(
                    node.task_small_id as u64,
                    node.max_num_compute_units as u64,
                    node.price_per_compute_unit as u64,
                )
                .await
                .map_err(|err| {
                    error!("Failed to acquire new stack entry: {:?}", err);
                    StatusCode::INTERNAL_SERVER_ERROR
                })?;

            let stack_small_id = event.stack_small_id.inner as i64;
            let selected_node_id = event.selected_node_id.inner as i64;

            // Send the NewStackAcquired event to the state manager, so we have it in the DB.
            state_manager_sender
                .send(AtomaAtomaStateManagerEvent::NewStackAcquired {
                    event,
                    already_computed_units: total_tokens as i64,
                    transaction_timestamp: timestamp_to_datetime_or_now(timestamp_ms),
                    user_id,
                })
                .map_err(|err| {
                    error!("Failed to send NewStackAcquired event: {:?}", err);
                    StatusCode::INTERNAL_SERVER_ERROR
                })?;

            Ok(SelectedNodeMetadata {
                stack_small_id,
                selected_node_id,
                tx_digest: Some(tx_digest),
            })
        } else {
            Ok(SelectedNodeMetadata {
                stack_small_id: stacks[0].stack_small_id,
                selected_node_id: stacks[0].selected_node_id,
                tx_digest: None,
            })
        }
    }
}

pub(crate) mod utils {
    use super::*;

    /// Processes an incoming API request by validating the request model and performing authentication.
    ///
    /// This function handles three types of requests:
    /// - Chat completions (both standard and confidential)
    /// - Embeddings (both standard and confidential)
    /// - Image generations (both standard and confidential)
    ///
    /// For each request type, it:
    /// 1. Parses and validates the request body into the appropriate model type
    /// 2. Authenticates the request and performs initial processing
    ///
    /// # Arguments
    ///
    /// * `state` - Server state containing shared resources and configuration
    /// * `endpoint` - The API endpoint path being accessed
    /// * `body_json` - The parsed JSON body of the request
    /// * `req_parts` - Mutable reference to the request parts containing headers and other metadata
    ///
    /// # Returns
    ///
    /// Returns a `Result` containing:
    /// - `Ok(ProcessedRequest)`: Successfully processed request with node selection and authentication details
    /// - `Err(StatusCode)`: Appropriate HTTP error status if processing fails
    ///
    /// # Errors
    ///
    /// Returns various status codes for different failure scenarios:
    /// * `BAD_REQUEST` (400):
    ///   - Invalid request model format
    ///   - Failed to parse request body
    /// * `UNAUTHORIZED` (401):
    ///   - Authentication failure
    /// * `NOT_FOUND` (404):
    ///   - Invalid or unsupported endpoint
    /// * `INTERNAL_SERVER_ERROR` (500):
    ///   - State manager communication failures
    ///
    /// # Example
    ///
    /// ```no_run
    /// let processed = process_request(
    ///     state,
    ///     CHAT_COMPLETIONS_PATH,
    ///     body_json,
    ///     &mut req_parts
    /// ).await?;
    /// ```
    pub(crate) async fn process_request(
        state: &State<ProxyState>,
        endpoint: &str,
        body_json: &Value,
        req_parts: &mut Parts,
    ) -> Result<ProcessedRequest, StatusCode> {
        match endpoint {
            CHAT_COMPLETIONS_PATH | CONFIDENTIAL_CHAT_COMPLETIONS_PATH => {
                let request_model = RequestModelChatCompletions::new(body_json).map_err(|_| {
                    error!("Failed to parse body as chat completions request model");
                    StatusCode::BAD_REQUEST
                })?;
                authenticate_and_process(
                    request_model,
                    &state.0,
                    req_parts.headers.clone(),
                    body_json,
                    endpoint == CONFIDENTIAL_CHAT_COMPLETIONS_PATH,
                )
                .await
            }
            EMBEDDINGS_PATH | CONFIDENTIAL_EMBEDDINGS_PATH => {
                let request_model = RequestModelEmbeddings::new(body_json).map_err(|_| {
                    error!("Failed to parse body as embeddings request model");
                    StatusCode::BAD_REQUEST
                })?;
                authenticate_and_process(
                    request_model,
                    &state.0,
                    req_parts.headers.clone(),
                    body_json,
                    endpoint == CONFIDENTIAL_EMBEDDINGS_PATH,
                )
                .await
            }
            IMAGE_GENERATIONS_PATH | CONFIDENTIAL_IMAGE_GENERATIONS_PATH => {
                let request_model = RequestModelImageGenerations::new(body_json).map_err(|_| {
                    error!("Failed to parse body as image generations request model");
                    StatusCode::BAD_REQUEST
                })?;
                authenticate_and_process(
                    request_model,
                    &state.0,
                    req_parts.headers.clone(),
                    body_json,
                    endpoint == CONFIDENTIAL_IMAGE_GENERATIONS_PATH,
                )
                .await
            }
            _ => Err(StatusCode::NOT_FOUND),
        }
    }

    /// Handles the setup of confidential computing headers for secure endpoints.
    ///
    /// This function checks if the request is targeting a confidential endpoint and, if so,
    /// retrieves and adds the node's X25519 public key to the request headers. This key
    /// is used for establishing secure end-to-end encrypted communication.
    ///
    /// # Arguments
    ///
    /// * `state` - Server state containing access to the state manager
    /// * `headers` - Mutable reference to request headers where the public key will be added
    /// * `endpoint` - The API endpoint path being accessed
    /// * `node_id` - The ID of the selected inference node
    ///
    /// # Returns
    ///
    /// Returns `Ok(())` if the headers were successfully processed, or an appropriate
    /// `StatusCode` error if any step fails.
    ///
    /// # Headers Added
    ///
    /// For confidential endpoints, adds:
    /// * `X-Node-X25519-PublicKey`: Base64-encoded X25519 public key of the node
    ///
    /// # Errors
    ///
    /// Returns various status codes for different failure scenarios:
    /// * `INTERNAL_SERVER_ERROR` (500):
    ///   - Failed to communicate with state manager
    ///   - Failed to receive public key response
    /// * `NOT_FOUND` (404):
    ///   - No X25519 public key found for the specified node
    /// * `BAD_REQUEST` (400):
    ///   - Failed to convert public key to header value
    ///
    /// # Example
    ///
    /// ```rust,ignore
    /// let mut headers = HeaderMap::new();
    /// handle_confidential_compute_content(
    ///     state,
    ///     &mut headers,
    ///     CONFIDENTIAL_CHAT_COMPLETIONS_PATH,
    ///     node_id
    /// ).await?;
    /// ```
    pub(crate) async fn handle_confidential_compute_content(
        state: State<ProxyState>,
        headers: &mut HeaderMap,
        endpoint: &str,
        node_id: i64,
    ) -> Result<(), StatusCode> {
        if [
            CONFIDENTIAL_CHAT_COMPLETIONS_PATH,
            CONFIDENTIAL_EMBEDDINGS_PATH,
            CONFIDENTIAL_IMAGE_GENERATIONS_PATH,
        ]
        .contains(&endpoint)
        {
            let (sender, receiver) = tokio::sync::oneshot::channel();
            state
                .state_manager_sender
                .send(
                    AtomaAtomaStateManagerEvent::GetSelectedNodeX25519PublicKey {
                        selected_node_id: node_id,
                        result_sender: sender,
                    },
                )
                .map_err(|err| {
                    error!("Failed to get server x25519 public key: {}", err);
                    StatusCode::INTERNAL_SERVER_ERROR
                })?;
            let x25519_dalek_public_key = receiver
                .await
                .map_err(|err| {
                    error!("Failed to receive server x25519 public key: {}", err);
                    StatusCode::INTERNAL_SERVER_ERROR
                })?
                .map_err(|err| {
                    error!("Failed to get server x25519 public key: {}", err);
                    StatusCode::INTERNAL_SERVER_ERROR
                })?
                .ok_or_else(|| {
                    error!("No x25519 public key found for node {}", node_id);
                    StatusCode::NOT_FOUND
                })?;
            let x25519_dalek_public_key_str = STANDARD.encode(x25519_dalek_public_key);
            headers.insert(
                constants::NODE_X25519_PUBLIC_KEY,
                HeaderValue::from_str(&x25519_dalek_public_key_str).map_err(|e| {
                    error!("Failed to convert x25519 public key to header value: {}", e);
                    StatusCode::BAD_REQUEST
                })?,
            );
        }
        Ok(())
    }
}<|MERGE_RESOLUTION|>--- conflicted
+++ resolved
@@ -506,11 +506,8 @@
             &state.state_manager_sender,
             &state.sui,
             total_compute_units,
-<<<<<<< HEAD
+            user_id,
             is_confidential,
-=======
-            user_id,
->>>>>>> f23c77a8
         )
         .await?;
 
@@ -689,10 +686,7 @@
         sui: &Arc<RwLock<Sui>>,
         total_tokens: u64,
         user_id: i64,
-<<<<<<< HEAD
         is_confidential: bool,
-=======
->>>>>>> f23c77a8
     ) -> Result<SelectedNodeMetadata, StatusCode> {
         let (result_sender, result_receiver) = oneshot::channel();
 
@@ -700,21 +694,8 @@
             .send(AtomaAtomaStateManagerEvent::GetStacksForModel {
                 model: model.to_string(),
                 free_compute_units: total_tokens as i64,
-<<<<<<< HEAD
                 user_id,
                 is_confidential,
-=======
-                owner: sui
-                    .write()
-                    .await
-                    .get_wallet_address()
-                    .map_err(|e| {
-                        error!("Failed to get wallet address: {:?}", e);
-                        StatusCode::INTERNAL_SERVER_ERROR
-                    })?
-                    .to_string(),
-                user_id,
->>>>>>> f23c77a8
                 result_sender,
             })
             .map_err(|err| {
